--- conflicted
+++ resolved
@@ -154,16 +154,12 @@
         # As this is the single entry point to the library
         # We can use the __new__ function to set the debug_level
         config = Config(mode=mode)
-        print 'Running the pipeline in %s mode.' % config.mode
+        print '[WARNING] Running the pipeline in %s mode.' % config.mode
 
-<<<<<<< HEAD
     # Setup up logging for package
     logger_configuration()
 
-    if args.action in [SYNC_CONFIG_TO_S3, SYNC_CONFIG_FROM_S3]:
-=======
     if args.command == CONFIG_COMMAND:
->>>>>>> 546b7375
         config_actions(args.action, args.filename)
     elif args.command == PIPELINE_COMMAND:
         pipeline_actions(args.action, args.load_definitions,
