--- conflicted
+++ resolved
@@ -186,26 +186,18 @@
     def _compare_scripts(actual_script, expected_script):
         """Validates a SqlScript chain
         """
-        assert(len(actual_script), len(expected_script))
+        assert len(actual_script) == len(expected_script)
         for actual, expected in zip(actual_script, expected_script):
             eq_(actual.sql(), expected)
 
     def test_database_create_relations_script(self):
         """Creating relations in the database
         """
-<<<<<<< HEAD
         result = ['CREATE TABLE test_table ( id INTEGER )',
                   'CREATE VIEW test_view AS ( SELECT id FROM test_table )']
         self._compare_scripts(
-            self.script_database.create_relations_script(),
-            result)
-=======
-
-        result = ('CREATE TABLE test_table ( id INTEGER );\n'
-                  'CREATE VIEW test_view AS ( SELECT id FROM test_table );')
-        self._test_database_scripts('create_relations_script', result,
-                                    grant_permissions=False)
->>>>>>> 7c6ed6e0
+            self.script_database.create_relations_script(False),
+            result)
 
     def test_database_drop_relations_script(self):
         """Dropping relations in the database
@@ -219,22 +211,13 @@
     def test_database_recreate_relations_script(self):
         """Recreating relations in the database
         """
-<<<<<<< HEAD
         result = ['DROP TABLE IF EXISTS test_table CASCADE',
                   'CREATE TABLE test_table ( id INTEGER )',
                   'DROP VIEW IF EXISTS test_view CASCADE',
                   'CREATE VIEW test_view AS ( SELECT id FROM test_table )']
         self._compare_scripts(
-            self.script_database.recreate_relations_script(),
-            result)
-=======
-        result = ('DROP TABLE IF EXISTS test_table CASCADE;\n'
-                  'CREATE TABLE test_table ( id INTEGER );\n'
-                  'DROP VIEW IF EXISTS test_view CASCADE;\n'
-                  'CREATE VIEW test_view AS ( SELECT id FROM test_table );')
-        self._test_database_scripts('recreate_relations_script', result,
-                                    grant_permissions=False)
->>>>>>> 7c6ed6e0
+            self.script_database.recreate_relations_script(False),
+            result)
 
     def test_database_recreate_table_dependencies(self):
         """Recreating table dependencies
@@ -246,22 +229,12 @@
         database = Database(relations=[self.first_table_dependent,
                                        self.second_table, view])
 
-<<<<<<< HEAD
         result = ['ALTER TABLE first_table ADD FOREIGN KEY (id2) '
                   'REFERENCES second_table (id2)',
                   'DROP VIEW IF EXISTS view CASCADE',
                   'CREATE VIEW view AS ( SELECT id1 FROM second_table )']
         self._compare_scripts(
-            database.recreate_table_dependencies('second_table'),
-            result)
-        eq_(database.recreate_table_dependencies('first_table').sql(), ';')
-=======
-        result = ('ALTER TABLE first_table ADD FOREIGN KEY (id2) '
-                  'REFERENCES second_table (id2);\n'
-                  'DROP VIEW IF EXISTS view CASCADE;\n'
-                  'CREATE VIEW view AS ( SELECT id1 FROM second_table );')
-        eq_(database.recreate_table_dependencies('second_table', False).sql(),
+            database.recreate_table_dependencies('second_table', False),
             result)
         eq_(database.recreate_table_dependencies('first_table', False).sql(),
-            ';')
->>>>>>> 7c6ed6e0
+            ';')