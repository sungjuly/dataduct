"""
Class definition for DataPipeline
"""
from datetime import datetime
import yaml
import imp

from ..config import Config

from ..pipeline import DefaultObject
from ..pipeline import DataPipeline
from ..pipeline import Ec2Resource
from ..pipeline import EmrResource
from ..pipeline import RedshiftDatabase
from ..pipeline import S3Node
from ..pipeline import Schedule
from ..pipeline import SNSAlarm
from ..pipeline.utils import list_pipelines

from ..steps import ETLStep
from ..steps import EMRJobStep
from ..steps import EMRStreamingStep
from ..steps import ExtractLocalStep
from ..steps import ExtractRdsStep
from ..steps import ExtractRedshiftStep
from ..steps import ExtractS3Step
from ..steps import LoadRedshiftStep
from ..steps import PipelineDependenciesStep
from ..steps import SqlCommandStep
from ..steps import TransformStep
from ..steps import QATransformStep
from ..steps import PrimaryKeyCheckStep
<<<<<<< HEAD
from ..steps import CountCheckStep
=======
from ..steps import ColumnCheckStep
>>>>>>> 581c5468

from ..s3 import S3File
from ..s3 import S3Path
from ..s3 import S3LogPath

from ..utils.exceptions import ETLInputError
from ..utils.helpers import parse_path
from ..utils import constants as const

config = Config()
S3_ETL_BUCKET = config.etl['S3_ETL_BUCKET']
MAX_RETRIES = config.etl.get('MAX_RETRIES', const.ZERO)
S3_BASE_PATH = config.etl.get('S3_BASE_PATH', const.EMPTY_STR)
SNS_TOPIC_ARN_FAILURE = config.etl.get('SNS_TOPIC_ARN_FAILURE', const.NONE)


class ETLPipeline(object):
    """DataPipeline class with steps and metadata.

    Datapipeline class contains all the metadata regarding the pipeline
    and has functionality to add steps to the pipeline

    """
    def __init__(self, name, frequency='one-time',
                 ec2_resource_terminate_after='6 Hours',
                 delay=0, emr_cluster_config=None, load_time=None,
                 topic_arn=None, max_retries=MAX_RETRIES,
                 bootstrap=None):
        """Constructor for the pipeline class

        Args:
            name (str): Name of the pipeline should be globally unique.
            frequency (enum): Frequency of the pipeline. Can be
            ec2_resource_terminate_after (str): Timeout for ec2 resource
            delay(int): Number of days to delay the pipeline by
            emr_cluster_config(dict): Dictionary for emr config
            topic_arn(str): sns alert to be used by the pipeline
            max_retries(int): number of retries for pipeline activities
            bootstrap(list of steps): bootstrap step definitions for resources
        """

        if load_time:
            load_hour, load_min = [int(x) for x in load_time.split(':')]
        else:
            load_hour, load_min = [None, None]

        # Input variables
        self._name = name
        self.frequency = frequency
        self.ec2_resource_terminate_after = ec2_resource_terminate_after
        self.load_hour = load_hour
        self.load_min = load_min
        self.delay = delay
        self.max_retries = max_retries
        self.topic_arn = topic_arn

        if bootstrap is not None:
            self.bootstrap_definitions = bootstrap
        elif getattr(config, 'bootstrap', None):
            self.bootstrap_definitions = config.bootstrap
        else:
            self.bootstrap_definitions = dict()

        if emr_cluster_config:
            self.emr_cluster_config = emr_cluster_config
        else:
            self.emr_cluster_config = dict()

        self.custom_steps = self.get_custom_steps()

        # Pipeline versions
        self.version_ts = datetime.utcnow()
        self.version_name = "version_" + \
            self.version_ts.strftime('%Y%m%d%H%M%S')
        self.pipeline = None
        self.errors = None

        self._base_objects = dict()
        self.intermediate_nodes = dict()
        self._steps = dict()
        self._bootstrap_steps = list()

        # Base objects
        self.schedule = None
        self.sns = None
        self.default = None
        self._redshift_database = None
        self._ec2_resource = None
        self._emr_cluster = None
        self.create_base_objects()

    def __str__(self):
        """Formatted output when printing the pipeline object

        Returns:
            output(str): Formatted string output
        """
        output = ['%s : %s : %s' % (i, key, self._steps[key])
                  for i, key in enumerate(self._steps.keys())]
        return '\n'.join(output)

    def create_pipeline_object(self, object_class, **kwargs):
        """Abstract factory for creating, naming, and storing pipeline objects

        Args:
            object_class(PipelineObject): a class of pipeline objects
            **kwargs: keyword arguments to be passed to object class

        Returns:
            new_object(PipelineObject): Creates object based on class. Name of
            object is created on its type and index if not provided
        """
        instance_count = sum([1 for o in self._base_objects.values()
                              if isinstance(o, object_class)])

        # Object name/ids are given by [object_class][index]
        object_id = object_class.__name__ + str(instance_count)

        new_object = object_class(object_id, **kwargs)
        self._base_objects[object_id] = new_object
        return new_object

    def create_base_objects(self):
        """Create base pipeline objects

        Create base pipeline objects, which are maintained by ETLPipeline.
        The remaining objects (all of which are accessible through
        pipeline_objects) are maintained by the ETLStep.
        """

        # Base pipeline objects
        self.schedule = self.create_pipeline_object(
            object_class=Schedule,
            frequency=self.frequency,
            delay=self.delay,
            load_hour=self.load_hour,
            load_min=self.load_min,
        )
        if self.topic_arn is None and SNS_TOPIC_ARN_FAILURE is None:
            self.sns = None
        else:
            self.sns = self.create_pipeline_object(
                object_class=SNSAlarm,
                topic_arn=self.topic_arn,
                pipeline_name=self.name,
            )
        self.default = self.create_pipeline_object(
            object_class=DefaultObject,
            sns=self.sns,
        )

    @property
    def bootstrap_steps(self):
        """Get the bootstrap_steps for the pipeline

        Returns:
            result: bootstrap_steps for the pipeline
        """
        return self._bootstrap_steps

    @property
    def name(self):
        """Get the name of the pipeline

        Returns:
            result: name of the pipeline
        """
        return self._name

    @property
    def steps(self):
        """Get the steps of the pipeline

        Returns:
            result: steps of the pipeline
        """
        return self._steps

    def _s3_uri(self, data_type):
        """Get the S3 location for various data associated with the pipeline

        Args:
            data_type(enum of str): data whose s3 location needs to be fetched

        Returns:
            s3_path(S3Path): S3 location of directory of the given data type
        """
        if data_type not in [const.SRC_STR, const.LOG_STR, const.DATA_STR]:
            raise ETLInputError('Unknown data type found')

        # Versioning prevents using data from older versions
        key = [S3_BASE_PATH, data_type, self.name, self.version_name]

        if self.frequency == 'daily' and \
            data_type in [const.LOG_STR, const.DATA_STR]:

            # For repeated loads, include load date
            key.append("#{format(@scheduledStartTime, 'YYYYMMdd')}")

        if data_type == const.LOG_STR:
            return S3LogPath(key, bucket=S3_ETL_BUCKET, is_directory=True)
        else:
            return S3Path(key, bucket=S3_ETL_BUCKET, is_directory=True)

    @property
    def s3_log_dir(self):
        """Fetch the S3 log directory

        Returns:
            s3_dir(S3Directory): Directory where s3 log will be stored.
        """
        return self._s3_uri(const.LOG_STR)

    @property
    def s3_data_dir(self):
        """Fetch the S3 data directory

        Returns:
            s3_dir(S3Directory): Directory where s3 data will be stored.
        """
        return self._s3_uri(const.DATA_STR)

    @property
    def s3_source_dir(self):
        """Fetch the S3 src directory

        Returns:
            s3_dir(S3Directory): Directory where s3 src will be stored.
        """
        return self._s3_uri(const.SRC_STR)

    @property
    def ec2_resource(self):
        """Get the ec2 resource associated with the pipeline

        Note:
            This will create the object if it doesn't exist

        Returns:
            ec2_resource(Ec2Resource): lazily-constructed ec2_resource
        """
        if not self._ec2_resource:
            self._ec2_resource = self.create_pipeline_object(
                object_class=Ec2Resource,
                s3_log_dir=self.s3_log_dir,
                schedule=self.schedule,
                terminate_after=self.ec2_resource_terminate_after,
            )

            self.create_bootstrap_steps(const.EC2_RESOURCE_STR)
        return self._ec2_resource

    @property
    def emr_cluster(self):
        """Get the emr resource associated with the pipeline

        Note:
            This will create the object if it doesn't exist

        Returns:
            emr_resource(EmrResource): lazily-constructed emr_resource
        """
        if not self._emr_cluster:
            # Process the boostrap input
            bootstrap = self.emr_cluster_config.get('bootstrap', None)
            if bootstrap:
                if isinstance(bootstrap, dict):
                    # If bootstrap script is not a path to local file
                    param_type = bootstrap['type']
                    bootstrap = bootstrap['value']
                else:
                    # Default the type to path of a local file
                    param_type = 'path'

                if param_type == 'path':
                    bootstrap = S3File(path=bootstrap)
                    # Set the S3 Path for the bootstrap script
                    bootstrap.s3_path = self.s3_source_dir
                self.emr_cluster_config['bootstrap'] = bootstrap

            self._emr_cluster = self.create_pipeline_object(
                object_class=EmrResource,
                s3_log_dir=self.s3_log_dir,
                schedule=self.schedule,
                **self.emr_cluster_config
            )

            self.create_bootstrap_steps(const.EMR_CLUSTER_STR)
        return self._emr_cluster

    @property
    def redshift_database(self):
        """Get the redshift database associated with the pipeline

        Note:
            This will create the object if it doesn't exist

        Returns:
            redshift_database(Object): lazily-constructed redshift database
        """
        if not self._redshift_database:
            self._redshift_database = self.create_pipeline_object(
                object_class=RedshiftDatabase
            )
        return self._redshift_database

    def step(self, step_id):
        """Fetch a single step from the pipeline

        Args:
            step_id(str): id of the step to be fetched

        Returns:
            step(ETLStep): Step matching the step_id.
            If not found, None will be returned
        """
        return self._steps.get(step_id, None)

    def translate_input_nodes(self, input_node):
        """Translate names from YAML to input_nodes

        For steps which may take s3 as input, check whether they require
        multiple inputs. These inputs will be represented as a dictionary
        mapping step-names to filenames used in that step. E.g.

        ::

            {
                "step1": "eventing_activity_table",
                "step2": "activity_type_table"
            }

        When this is the case, we translate this to a dictionary in the
        following form, and pass that as the 'input_form':

        ::

            {
                "eventing_activity_table": [node for step1],
                "activity_type_table": [node for step2]
            }

        Args:
            input_node(dict): map of input node string

        Returns:
            output(dict of S3Node): map of string : S3Node
        """
        output = dict()
        for key, value in input_node.iteritems():
            if key not in self.intermediate_nodes:
                raise ETLInputError('Input reference does not exist')
            output[value] = self.intermediate_nodes[key]
        return output

    @staticmethod
    def get_custom_steps():
        """Fetch the custom steps specified in config
        """
        custom_steps = dict()

        for step_def in getattr(config, 'custom_steps', list()):
            step_type = step_def['step_type']
            path = parse_path(step_def['file_path'], 'CUSTOM_STEPS_PATH')

            # Load source from the file path provided
            step_mod = imp.load_source(step_type, path)

            # Get the step class based on class_name provided
            step_class = getattr(step_mod, step_def['class_name'])

            # Check if step_class is of type ETLStep
            if not issubclass(step_class, ETLStep):
                raise ETLInputError('Step type %s is not of type ETLStep')

            custom_steps[step_type] = step_class

        return custom_steps

    def parse_step_args(self, step_type, **kwargs):
        """Parse step arguments from input to correct ETL step types

        Args:
            step_type(str): string specifing step_type of the objects
            **kwargs: Keyword arguments read from YAML

        Returns:
            step_class(ETLStep): Class object for the specific type
            step_args(dict): dictionary of step arguments
        """

        if not isinstance(step_type, str):
            raise ETLInputError('Step type must be a string')

        if step_type == 'transform':
            step_class = TransformStep

        elif step_type == 'qa-transform':
            step_class = QATransformStep

        elif step_type == 'extract-s3':
            step_class = ExtractS3Step

        elif step_type == 'primary-key-check':
            step_class = PrimaryKeyCheckStep

<<<<<<< HEAD
        elif step_type == 'count-check':
            step_class = CountCheckStep
=======
        elif step_type == 'column-check':
            step_class = ColumnCheckStep
>>>>>>> 581c5468

        elif step_type == 'extract-local':
            step_class = ExtractLocalStep

        elif step_type == 'extract-rds':
            step_class = ExtractRdsStep

        elif step_type == 'extract-redshift':
            step_class = ExtractRedshiftStep

        elif step_type == 'sql-command':
            step_class = SqlCommandStep

        elif step_type == 'emr-streaming':
            step_class = EMRStreamingStep

        elif step_type == 'emr-step':
            step_class = EMRJobStep

        elif step_type == 'pipeline-dependencies':
            step_class = PipelineDependenciesStep

        elif step_type == 'load-redshift':
            step_class = LoadRedshiftStep

        elif step_type in self.custom_steps:
            step_class = self.custom_steps[step_type]

        else:
            raise ETLInputError('Step type %s not recogonized' % step_type)

        step_args = step_class.arguments_processor(self, kwargs)

        return step_class, step_args

    def add_step(self, step, is_bootstrap=False):
        """Add a step to the pipeline

        Args:
            step(ETLStep): Step object that should be added to the pipeline
            is_bootstrap(bool): flag indicating bootstrap steps
        """
        if step.id in self._steps:
            raise ETLInputError('Step name %s already taken' % step.id)
        self._steps[step.id] = step

        if self.bootstrap_steps and not is_bootstrap:
            step.add_required_steps(self.bootstrap_steps)

        # Update intermediate_nodes dict
        if isinstance(step.output, dict):
            self.intermediate_nodes.update(step.output)
        elif step.output and step.id:
            self.intermediate_nodes[step.id] = step.output

    def create_steps(self, steps_params, is_bootstrap=False):
        """Create pipeline steps and add appropriate dependencies

        Note:
            Unless the input of a particular step is specified, it is assumed
            that its input is the preceding step.

        Args:
            steps_params(list of dict): List of dictionary of step params
            is_bootstrap(bool): flag indicating bootstrap steps

        Returns:
            steps(list of ETLStep): list of etl step objects
        """
        input_node = None
        steps = []
        for step_param in steps_params:

            # Assume that the preceding step is the input if not specified
            if isinstance(input_node, S3Node) and \
                    'input_node' not in step_param and \
                    'input_path' not in step_param:
                step_param['input_node'] = input_node

            try:
                step_class, step_args = self.parse_step_args(**step_param)
            except Exception:
                print 'Error creating step with params : ', step_param
                raise

            try:
                step = step_class(**step_args)
            except Exception:
                print "Error creating step of class %s, step_param %s." % (
                    str(step_class.__name__),
                    str(step_args)
                )
                raise

            # Add the step to the pipeline
            self.add_step(step, is_bootstrap)
            input_node = step.output
            steps.append(step)
        return steps

    def create_bootstrap_steps(self, resource_type):
        """Create the boostrap steps for installation on all machines

        Args:
            resource_type(enum of str): type of resource we're bootstraping
                can be ec2 / emr
        """
        step_params = self.bootstrap_definitions.get(resource_type, list())
        steps = self.create_steps(step_params, True)
        self._bootstrap_steps.extend(steps)
        return steps

    def pipeline_objects(self):
        """Get all pipeline objects associated with the ETL

        Returns:
            result(list of PipelineObject): All steps related to the ETL
            i.e. all base objects as well as ones owned by steps
        """
        result = self._base_objects.values()
        # Add all steps owned by the ETL steps
        for step in self._steps.values():
            result.extend(step.pipeline_objects)
        return result

    def delete_if_exists(self):
        """Delete the pipelines with the same name as current pipeline
        """

        # This will delete all pipelines with the same name
        for p_iter in list_pipelines():
            if p_iter['name'] == self.name:
                pipeline_instance = DataPipeline(pipeline_id=p_iter['id'])
                pipeline_instance.delete()

    def s3_files(self):
        """Get all s3 files associated with the ETL

        Returns:
            result(list of s3files): All s3files related to the ETL
        """
        result = list()
        for pipeline_object in self.pipeline_objects():
            result.extend(pipeline_object.s3_files)
        return result

    def validate(self):
        """Validate the given pipeline definition by creating a pipeline

        Returns:
            errors(list): list of errors in the pipeline, empty if no errors
        """

        # Create AwsPipeline and add objects to it
        self.pipeline = DataPipeline(self.name)
        for pipeline_object in self.pipeline_objects():
            self.pipeline.add_object(pipeline_object)

        # Check for errors
        self.errors = self.pipeline.validate_pipeline_definition()
        if len(self.errors) > 0:
            print '\nThere are errors with your pipeline:\n', self.errors

        # Update pipeline definition
        self.pipeline.update_pipeline_definition()
        return self.errors

    def activate(self):
        """Activate the given pipeline definition

        Activates an existing data pipeline & uploads all required files to s3
        """

        if self.errors is None:
            raise ETLInputError('Pipeline has not been validated yet')
        elif len(self.errors) > 0:
            raise ETLInputError('Pipeline has errors %s' % self.errors)

        # Upload any files that need to be uploaded
        for s3_file in self.s3_files():
            s3_file.upload_to_s3()

        # Upload pipeline definition
        pipeline_definition_path = S3Path(
            key='pipeline_definition.yaml',
            parent_dir=self.s3_source_dir
        )

        pipeline_definition = S3File(
            text=yaml.dump(self.pipeline.aws_format),
            s3_path=pipeline_definition_path
        )
        pipeline_definition.upload_to_s3()

        # Activate the pipeline with AWS
        self.pipeline.activate()<|MERGE_RESOLUTION|>--- conflicted
+++ resolved
@@ -30,11 +30,9 @@
 from ..steps import TransformStep
 from ..steps import QATransformStep
 from ..steps import PrimaryKeyCheckStep
-<<<<<<< HEAD
 from ..steps import CountCheckStep
-=======
 from ..steps import ColumnCheckStep
->>>>>>> 581c5468
+
 
 from ..s3 import S3File
 from ..s3 import S3Path
@@ -441,13 +439,11 @@
         elif step_type == 'primary-key-check':
             step_class = PrimaryKeyCheckStep
 
-<<<<<<< HEAD
         elif step_type == 'count-check':
             step_class = CountCheckStep
-=======
+
         elif step_type == 'column-check':
             step_class = ColumnCheckStep
->>>>>>> 581c5468
 
         elif step_type == 'extract-local':
             step_class = ExtractLocalStep
